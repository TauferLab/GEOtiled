--- conflicted
+++ resolved
@@ -7,13 +7,9 @@
 provide these value-added products to communities in need. We present a scalable workflow called GEOtiled that leverages data 
 partitioning to accelerate the computation of terrain parameters from digital elevation models, while preserving accuracy.
 
-<<<<<<< HEAD
 This repository contains the library for all functions used for GEOtiled, and includes a Jupyter Notebook walking through 
 GEOtiled's workflow and function features.
-=======
-This repository contains the library for all functions used for GEOtiled, and includes a Jupyter Notebook to demo some of 
-the basic features.
->>>>>>> e061842d
+
 
 ## Dependencies
 
@@ -76,16 +72,7 @@
 ```
 pip install -e .
 ```
-<<<<<<< HEAD
-=======
-6. Install Grass Library
-```
-sudo apt-get install grass grass-doc
-```
-```
-pip install grass-session
-```
->>>>>>> e061842d
+
 > Note: Installations can be verified with `conda list`
 
 ## How to Use the Library
